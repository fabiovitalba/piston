
//! Storing sounds, textures, animations etc.

// Extern crates.
<<<<<<< HEAD
use HashMap = collections::HashMap;
=======
use collections::HashMap;
>>>>>>> dbe4d492
use gl;
use gl::types::GLuint;
use libc::c_void;
use std::os::self_exe_path;
use png;

// Local crate.
use Texture;

/// Represents a texture in Piston.
pub struct AssetTexture {
    id: GLuint,
    width: u32,
    height: u32,
}

/// A place to store sounds, textures, animations etc.
///
/// The idea is to have one object which the app can use
/// to load assets for the game with a simple interface.
pub struct AssetStore {
    // The folder to load assets from.
    assets_folder: Option<String>,
    // List of OpenGL textures.
    textures: Vec<AssetTexture>,
    // Contains names of loaded textures.
    texture_files: HashMap<String, uint>,
}

impl AssetStore {
    /// Creates a new `AssetStore` from an assets folder.
    pub fn from_folder(assets_folder: &str) -> AssetStore {
        AssetStore {
            assets_folder: Some(assets_folder.to_string()),
            textures: Vec::new(),
            texture_files: HashMap::new(),
        }
    }

    /// Creates an empty `AssetStore` with no assets.
    pub fn empty() -> AssetStore {
        AssetStore {
            assets_folder: None,
            textures: Vec::new(),
            texture_files: HashMap::new(),
        }
    }

    /// Gets OpenGL texture from texture id.
    pub fn get_texture(&self, texture_id: uint) -> GLuint {
        self.textures.get(texture_id).id
    }

    /// Loads image by relative file name to the asset root.
    pub fn load_image(&mut self, file: &str) -> Result<Texture, String> {
        match self.texture_files.find_equiv(&file) {
            None => {},
            Some(&texture_id) => {
                let texture = self.textures.get(texture_id);
                return Ok(Texture {
                    texture_id: texture_id,
                    texture_width: texture.width,
                    texture_height: texture.height,
                })
            },
        };

        let folder = self.assets_folder.as_ref().unwrap();
        let exe_path = self_exe_path();
        let exe_path = match exe_path {
            Some(path) => path,
            None => return Err("Could not get the path to executable".to_string()),
        };
        let path = exe_path.join(Path::new(folder.as_slice())).join(Path::new(file));
        let img = match png::load_png(&path) {
            Ok(img) => img,
            Err(msg) => return Err(format!("Could not load '{}': {}", file, msg)),
        };

        match img.color_type {
            png::RGBA8 => {},
            t => fail!("Unsupported color type {:?} in png", t),
        };

        let mut id: GLuint = 0;
        unsafe {
            gl::GenTextures(1, &mut id);
            gl::BindTexture(gl::TEXTURE_2D, id);
            gl::TexParameteri(gl::TEXTURE_2D, gl::TEXTURE_MIN_FILTER, gl::LINEAR as i32);
            gl::TexParameteri(gl::TEXTURE_2D, gl::TEXTURE_MAG_FILTER, gl::LINEAR as i32);
            gl::TexImage2D(
                gl::TEXTURE_2D,
                0,
                gl::RGBA as i32,
                img.width as i32,
                img.height as i32,
                0,
                gl::RGBA,
                gl::UNSIGNED_BYTE,
                img.pixels.as_ptr() as *c_void
            );
        }
        let texture = AssetTexture {
            id: id,
            width: img.width,
            height: img.height,
        };
        self.textures.push(texture);
        let texture_id = self.textures.len() - 1;

        self.texture_files.insert(file.to_string(), texture_id);
        Ok(Texture {
            texture_id: texture_id,
            texture_width: texture.width,
            texture_height: texture.height,
        })
    }
}
<|MERGE_RESOLUTION|>--- conflicted
+++ resolved
@@ -2,11 +2,7 @@
 //! Storing sounds, textures, animations etc.
 
 // Extern crates.
-<<<<<<< HEAD
-use HashMap = collections::HashMap;
-=======
 use collections::HashMap;
->>>>>>> dbe4d492
 use gl;
 use gl::types::GLuint;
 use libc::c_void;
